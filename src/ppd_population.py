--- conflicted
+++ resolved
@@ -204,29 +204,17 @@
 
         F = 0. | G0
 
-<<<<<<< HEAD
-        if len(self.radiative_stars) == 0 or disk.disk_ejected:
-            #print ("No radiative stars")
-            host_star.fuv_ambient_flux = F
-=======
         if len(self.radiative_stars) == 0 or \
                 self.star_particles[disk.host_star_id].star_ejected:
->>>>>>> 7d4f9486
             return F
 
 
         for i in range(len(self.radiative_stars)):
 
-<<<<<<< HEAD
-            if self.radiative_stars[i].fuv_luminosity > 0. | units.LSun:
-
-                R = (host_star.position - self.radiative_stars[i].position).length()
-=======
             if self.radiative_stars[i].fuv_luminosity > 0. | units.LSun and \
                     not self.radiative_stars[i].star_ejected:
 
                 R= (host_star.position - self.radiative_stars[i].position).length()
->>>>>>> 7d4f9486
 
                 dF = self.radiative_stars[i].fuv_luminosity/(4.*np.pi*R*R)
 
@@ -245,11 +233,7 @@
 
         F = 0. | G0
 
-<<<<<<< HEAD
-        if disk.disk_ejected:
-=======
         if self.star_particles[disk.host_star_id].star_ejected:
->>>>>>> 7d4f9486
             return F
 
         host_star = self.star_particles[disk.host_star_id]
