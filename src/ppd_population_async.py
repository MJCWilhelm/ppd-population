--- conflicted
+++ resolved
@@ -91,7 +91,7 @@
             self.compute_rad_field = self.compute_rad_field_from_radtrans
             if sph_hydro is not None:
                 print ("[PPDA] Both grid and SPH is unphysical, please pick one.")
-                print ("[PPDA] Defaulting to grid.")
+                print ("[PPDA] Defaulting to grid.", flush=True)
         else:
             self.compute_rad_field = self.compute_rad_field_from_stars
 
@@ -185,7 +185,7 @@
                     dF = self.radiative_stars[i].fuv_luminosity/(4.*np.pi*R*R)
 
                     if self.sph_hydro is not None:
-                        print ("[PPDA] Extinction in SPH hydro is currently not implemented")
+                        print ("[PPDA] Extinction in SPH hydro is currently not implemented", flush=True)
                         '''
                         tau = optical_depth_between_points(self.sph_hydro,
                             host_star.position, self.radiative_stars[i].position, 
@@ -282,7 +282,8 @@
     def evolve_disks (self, disk_ids, dt):
 
         print ("[PPDA] Evolving {a}/{b} disks for {c} kyr".format(
-            a=len(disk_ids), b=len(self.disked_stars), c=dt.value_in(units.kyr)))
+            a=len(disk_ids), b=len(self.disked_stars), c=dt.value_in(units.kyr)),
+            flush=True)
 
         active_disk_ids = list(disk_ids)
 
@@ -329,12 +330,7 @@
                 # Prepare codes for evolution by implanting disk
                 disk = self.disks[evolve_disk_ids[i]]
 
-<<<<<<< HEAD
                 self.codes[i].update_keplerian_grid(disk.central_mass)
-=======
-                if True: #update:
-                    self.codes[i].update_keplerian_grid(disk.central_mass)
->>>>>>> cc73de6c
 
                 self.codes[i].set_parameter(0, disk.internal_photoevap_flag * \
                     disk.inner_photoevap_rate.value_in(units.g/units.s))
@@ -372,7 +368,6 @@
                 try:
                     pool[i].wait()
                 except:
-<<<<<<< HEAD
                     print ("[PPDA] Absolute convergence failure of disk {b} at {a} Myr".format(
                         a=self.disks[evolve_disk_ids[i]].model_time.value_in(
                             units.Myr), b=evolve_disk_ids[i]), flush=True)
@@ -380,10 +375,7 @@
                 # Also take errors of dust evolution into account
                 if self._params['vader_mode'] == 'pedisk_dusty' and \
                         self.codes[i].get_parameter(11) != 0.:
-                    print ("[PPDA] Absolute convergence failure at of disk {b} at {a} Myr, in dust".format(
-=======
-                    print ("[PPDA] Disk {b} absolute convergence failure at {a} Myr".format(
->>>>>>> cc73de6c
+                    print ("[PPDA] Absolute convergence failure of disk {b} at {a} Myr, in dust".format(
                         a=self.disks[evolve_disk_ids[i]].model_time.value_in(
                             units.Myr), b=evolve_disk_ids[i]), flush=True)
                     self.disks[evolve_disk_ids[i]].disk_convergence_failure = True
@@ -418,13 +410,8 @@
                     # Dispersed if below 1% of a 10% disk of a 0.08 MSun star
                     disk.disk_dispersed = True
                     print ('[PPDA] Disk {b} dispersal at {a} Myr'.format(
-<<<<<<< HEAD
                         a=disk.model_time.value_in(units.Myr), 
                         b=evolve_disk_ids[i]), flush=True)
-=======
-                        a=disk.model_time.value_in(units.Myr),
-                        b=evolve_disk_ids[i]))
->>>>>>> cc73de6c
 
 
     def evolve_Haworth2018_dust_model (self, disk_ids, dt):
@@ -493,7 +480,7 @@
         '''
 
         if self.collision_detector is None:
-            print ("[PPDA] No collision detector set!")
+            print ("[PPDA] No collision detector set!", flush=True)
             return
 
         for i in range(len(self.collision_detector.particles(0))):
@@ -699,7 +686,7 @@
                     a=self.output_counter, b=label), 'hdf5',
                     timestamp=self.model_time, overwrite_file=overwrite)
         else:
-            print ("[PPDA] No particles to write!")
+            print ("[PPDA] No particles to write!", flush=True)
 
 
     def write_grids (self, filepath='./', label='', overwrite=True):
@@ -707,7 +694,7 @@
         N_disks = len(self.disked_stars)
 
         if N_disks == 0:
-            print ("[PPDA] No disks to write!")
+            print ("[PPDA] No disks to write!", flush=True)
             return
 
         N_grid = len(self.disks[self.disked_stars[0].disk_key].grid.r)
